--- conflicted
+++ resolved
@@ -119,19 +119,7 @@
     def __len__(self) -> int:
         return len(self.waw_files)
 
-<<<<<<< HEAD
     def __getitem__(self, index: int) -> tuple[Tensor, int, int, dict[str, int | str | list[int]]]:
-=======
-    @dataclass
-    class Item:
-        sample: Tensor
-        instrument_family_target: int
-        instrument_source_target: int
-        target: dict[str, int | str | list[str]]
-        
-    # def __getitem__(self, index: int) -> tuple[Tensor, int, int, dict[str, int | str | list[int]]]:
-    def __getitem__(self, index: int) -> NSynth.Item:
->>>>>>> 4299ee86
 
         assert 0 <= index < len(self.waw_files)
         wav_file: Path = self.waw_files[index]
@@ -159,13 +147,7 @@
         # print(f"{type(target) = }")
         # print(f"{target = }")
         # print(f"{categorical_target = }")
-<<<<<<< HEAD
         return (sample, instrument_family_target, instrument_source_target, target)
-=======
-        # TODO: maybe not a good idea to wrap in a class as it a bit akward with batching
-        return Item(sample, instrument_family_target, instrument_source_target, target)
->>>>>>> 4299ee86
-        # return [sample, *categorical_target, target]
 
 
 if __name__ == "__main__":
@@ -190,25 +172,9 @@
     # NOTE: The collate_fn was added to fix the workaround discussed in the issue below
     # https://github.com/pytorch/pytorch/issues/42654#issuecomment-1000630232
     dataloader = torch.utils.data.DataLoader(dataset, batch_size=32, shuffle=True, collate_fn=lambda x: tuple(zip(*x)))
-<<<<<<< HEAD
 
     for samples, instrument_family_target, instrument_source_target, targets in dataloader:
         print(f"{samples[0].shape = }")
         print(f"{len(instrument_family_target) = }")
         print(f"{len(instrument_source_target) = }")
-        print(f"{targets = }")
-        time.sleep(2)
-
-=======
-
-    # for samples, instrument_family_target, instrument_source_target, targets in dataloader:
-    for item in dataloader:
-            
-        print(f"{item.samples[0].shape = }")
-        print(f"{len(item.instrument_family_target) = }")
-        print(f"{len(item.instrument_source_target) = }")
-        # print(f"{targets = }")
-        time.sleep(2)
-
->>>>>>> 4299ee86
-        # print(torch.min(samples), torch.max(samples))+        print(f"{targets = }")